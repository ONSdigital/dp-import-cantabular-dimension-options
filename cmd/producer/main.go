package main

import (
	"bufio"
	"context"
	"fmt"
	"os"
	"time"

	"github.com/ONSdigital/dp-import-cantabular-dimension-options/config"
	"github.com/ONSdigital/dp-import-cantabular-dimension-options/event"
	"github.com/ONSdigital/dp-import-cantabular-dimension-options/schema"
	kafka "github.com/ONSdigital/dp-kafka/v2"
	"github.com/ONSdigital/log.go/v2/log"
)

const serviceName = "dp-import-cantabular-dimension-options"

func main() {
	log.Namespace = serviceName
	ctx := context.Background()

	// Get Config
	cfg, err := config.Get()
	if err != nil {
		log.Fatal(ctx, "error getting config", err)
		os.Exit(1)
	}

	// Create Kafka Producer
	pChannels := kafka.CreateProducerChannels()
<<<<<<< HEAD
	kafkaProducer, err := kafka.NewProducer(ctx, config.KafkaAddr, config.KafkaCategoryDimensionImportTopic, pChannels, &kafka.ProducerConfig{
		KafkaVersion: &config.KafkaVersion,
	})
	if err != nil {
		log.Fatal(ctx, "fatal error trying to create kafka producer", err, log.Data{"topic": config.KafkaCategoryDimensionImportTopic})
=======
	kafkaProducer, err := kafka.NewProducer(ctx, cfg.KafkaAddr, cfg.CategoryDimensionImportTopic, pChannels, &kafka.ProducerConfig{
		KafkaVersion: &cfg.KafkaVersion,
	})
	if err != nil {
		log.Fatal(ctx, "fatal error trying to create kafka producer", err, log.Data{"topic": cfg.CategoryDimensionImportTopic})
>>>>>>> f6b1cb84
		os.Exit(1)
	}

	// kafka error logging go-routines
	kafkaProducer.Channels().LogErrors(ctx, "kafka producer")

	time.Sleep(500 * time.Millisecond)
	scanner := bufio.NewScanner(os.Stdin)
	for {
		e := scanEvent(scanner)
		log.Info(ctx, "sending category-dimension-import event", log.Data{"CategoryDimensionImportEvent": e})

		bytes, err := schema.CategoryDimensionImport.Marshal(e)
		if err != nil {
			log.Fatal(ctx, "category-dimension-import event error", err)
			os.Exit(1)
		}

		// Wait for producer to be initialised
		<-kafkaProducer.Channels().Ready

		// Send bytes to output channel
		kafkaProducer.Channels().Output <- bytes
	}
}

// scanEvent creates a CategoryDimensionImport event according to the user input
func scanEvent(scanner *bufio.Scanner) *event.CategoryDimensionImport {
	fmt.Println("--- [Send Kafka CategoryDimensionImport] ---")

	e := &event.CategoryDimensionImport{}

	fmt.Println("Please type the Job ID")
	fmt.Printf("$ ")
	scanner.Scan()
	e.JobID = scanner.Text()

	fmt.Println("Please type the Cantabular Blob")
	fmt.Printf("$ ")
	scanner.Scan()
	e.CantabularBlob = scanner.Text()

	fmt.Println("Please type the Dimension ID")
	fmt.Printf("$ ")
	scanner.Scan()
	e.DimensionID = scanner.Text()

	fmt.Println("Please type the Instance ID")
	fmt.Printf("$ ")
	scanner.Scan()
	e.InstanceID = scanner.Text()

	return e
}<|MERGE_RESOLUTION|>--- conflicted
+++ resolved
@@ -29,19 +29,11 @@
 
 	// Create Kafka Producer
 	pChannels := kafka.CreateProducerChannels()
-<<<<<<< HEAD
-	kafkaProducer, err := kafka.NewProducer(ctx, config.KafkaAddr, config.KafkaCategoryDimensionImportTopic, pChannels, &kafka.ProducerConfig{
-		KafkaVersion: &config.KafkaVersion,
-	})
-	if err != nil {
-		log.Fatal(ctx, "fatal error trying to create kafka producer", err, log.Data{"topic": config.KafkaCategoryDimensionImportTopic})
-=======
-	kafkaProducer, err := kafka.NewProducer(ctx, cfg.KafkaAddr, cfg.CategoryDimensionImportTopic, pChannels, &kafka.ProducerConfig{
+	kafkaProducer, err := kafka.NewProducer(ctx, cfg.KafkaAddr, cfg.KafkaCategoryDimensionImportTopic, pChannels, &kafka.ProducerConfig{
 		KafkaVersion: &cfg.KafkaVersion,
 	})
 	if err != nil {
-		log.Fatal(ctx, "fatal error trying to create kafka producer", err, log.Data{"topic": cfg.CategoryDimensionImportTopic})
->>>>>>> f6b1cb84
+		log.Fatal(ctx, "fatal error trying to create kafka producer", err, log.Data{"topic": cfg.KafkaCategoryDimensionImportTopic})
 		os.Exit(1)
 	}
 

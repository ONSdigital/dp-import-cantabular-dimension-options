package handler

import (
	"context"
	"errors"
	"fmt"
	"math"
	"math/rand"
	"net/http"
	"time"

	"github.com/ONSdigital/dp-api-clients-go/v2/cantabular"
	"github.com/ONSdigital/dp-api-clients-go/v2/dataset"
	"github.com/ONSdigital/dp-api-clients-go/v2/headers"
	"github.com/ONSdigital/dp-api-clients-go/v2/importapi"
	"github.com/ONSdigital/dp-import-cantabular-dimension-options/config"
	"github.com/ONSdigital/dp-import-cantabular-dimension-options/event"
	"github.com/ONSdigital/dp-import-cantabular-dimension-options/schema"
	kafka "github.com/ONSdigital/dp-kafka/v2"
	"github.com/ONSdigital/log.go/v2/log"
)

// StateImportCompleted is the 'completed' state for an import job
const (
	StateImportCompleted = "completed"
	StateImportFailed    = "failed"
)

// MaxConflictRetries defines the maximum number of times that a post request will be retired after a conflict response
const MaxConflictRetries = 10

// ConflictRetryPeriod is the initial time period between post dimension option retries
var ConflictRetryPeriod = 250 * time.Millisecond

// CategoryDimensionImport is the handle for the CategoryDimensionImport event
type CategoryDimensionImport struct {
	cfg       config.Config
	ctblr     CantabularClient
	datasets  DatasetAPIClient
	importApi ImportAPIClient
	producer  kafka.IProducer
}

// NewCategoryDimensionImport creates a new CategoryDimensionImport with the provided config and clients.
// Note that for clients using the Client provided by dp-net/http, a mechanism to retry on 5xx status code is already in place.
func NewCategoryDimensionImport(cfg config.Config, c CantabularClient, d DatasetAPIClient, i ImportAPIClient, p kafka.IProducer) *CategoryDimensionImport {
	return &CategoryDimensionImport{
		cfg:       cfg,
		ctblr:     c,
		datasets:  d,
		importApi: i,
		producer:  p,
	}
}

// getCompletedInstance gets an instance from Dataset API and validates that it is in completed state.
// If the instance could not be obtained, we try to set it to 'failed' state, but if the state validation fails, we do not change the state.
func (h *CategoryDimensionImport) getCompletedInstance(ctx context.Context, e *event.CategoryDimensionImport, ifMatch string) (i dataset.Instance, eTag string, err error) {
	// get instance
	i, eTag, err = h.datasets.GetInstance(ctx, "", h.cfg.ServiceAuthToken, "", e.InstanceID, ifMatch)
	if err != nil {
		// set instance state to failed because it could not be obtained and the import process will be aborted.
		// TODO we might want to retry this, once retries are implemented
		return i, "", h.setImportToFailed(ctx, fmt.Errorf("error getting instance from dataset-api: %w", err), e)
	}

	// validate that instance is in 'completed' state
	if i.State != dataset.StateCompleted.String() {
		return i, "", &Error{
			err:     errors.New("instance is in wrong state, no more dimensions options will be imported"),
			logData: log.Data{"event": e, "instance_state": i.State},
		}
	}

	return i, eTag, err
}

// Handle calls Cantabular server to obtain a list of variables for a CantabularBlob,
// which are then posted to the dataset API as dimension options
func (h *CategoryDimensionImport) Handle(ctx context.Context, e *event.CategoryDimensionImport) error {
	// get instance state and check that it is in completed state
	_, eTag, err := h.getCompletedInstance(ctx, e, headers.IfMatchAnyETag)
	if err != nil {
		return err
	}

	// obtain the possible values for the provided dimension and blob
	resp, err := h.ctblr.GetCodebook(ctx, cantabular.GetCodebookRequest{
		DatasetName: e.CantabularBlob,
		Categories:  true,
		Variables:   []string{e.DimensionID},
	})
	if err != nil {
		// set instance state to failed because cantabular data could not be obtained and the import process will be aborted.
		// TODO we might want to retry this, once retries are implemented
		return h.setImportToFailed(ctx, fmt.Errorf("error getting cantabular codebook: %w", err), e)
	}

	// validate that there is exactly one Codebook in the response
	if resp == nil || resp.Codebook == nil || len(resp.Codebook) != 1 {
		err := NewError(errors.New("unexpected response from Cantabular server"), log.Data{"response": resp})
		// set instance state to failed because cantabular response is invalid and the import process will be aborted.
		return h.setImportToFailed(ctx, err, e)
	}

	variable := resp.Codebook[0]

	// Post a new dimension option for each item. If the eTag value changes from one call to another, validate the instance state again, and abort if it is not 'completed'
	// TODO we will probably need to replace this Post with a batched Patch dimension with arrays of options (for performance reasons if we have lots of dimension options), similar to what we did in Filter API.
	attempt := 0
	for i := 0; i < variable.Len; i++ {
		eTag, err = h.datasets.PostInstanceDimensions(ctx, h.cfg.ServiceAuthToken, e.InstanceID, dataset.OptionPost{
			Name:     variable.Name,
			CodeList: variable.Name,     // TODO can we assume this?
			Code:     variable.Codes[i], // TODO can we assume this?
			Option:   variable.Codes[i],
			Label:    variable.Labels[i],
		}, eTag)
		if err != nil {
			switch errPost := err.(type) {
			// ErrInvalidDatasetAPIResponse covers the case where the dataset API responded with an unexpected Status Code.
			// If the status code was 409 Conflict, then it means that the instance changed since the last call.
			case *dataset.ErrInvalidDatasetAPIResponse:
				if errPost.Code() == http.StatusConflict {
					// check if we have already attemtped to post the instance more than MaxConflictRetries times
					if attempt >= MaxConflictRetries {
						return h.setImportToFailed(ctx, fmt.Errorf("aborting import process after %d retries resulting in conflict on post dimension", MaxConflictRetries), e)
					}

					// sleep an exponential random time before retrying
					SleepRandom(attempt)

					// check that the instance is still in 'completed' state
					_, eTag, err = h.getCompletedInstance(ctx, e, headers.IfMatchAnyETag)
					if err != nil {
						return err
					}

					// instance is still in valid state and eTag has been updated. Retry this iteration
					i--
					attempt++
					continue

				} else {
					// any other unexpected status code results in the import process failing
					return h.setImportToFailed(ctx, fmt.Errorf("error posting instance dimension option: %w", err), e)
				}
			default:
				// any other error type results in the import process failing
				return h.setImportToFailed(ctx, fmt.Errorf("error posting instance dimension option: %w", err), e)
			}
		}
		attempt = 0
	}

	log.Info(ctx, "successfully posted all dimension options to dataset api for a dimension", log.Data{
		"dimension": e.DimensionID,
	})

	// Increase the import job with the instance counter and check if this was the last dimension for the instance
	procInst, err := h.importApi.IncreaseProcessedInstanceCount(ctx, e.JobID, h.cfg.ServiceAuthToken, e.InstanceID)
	if err != nil {
		// TODO we might want to retry this, once retries are implemented
		return h.setImportToFailed(ctx, fmt.Errorf("error increasing and counting instance count in import api: %w", err), e)
	}

	log.Info(ctx, "event processed (all dimensions for instance processed)- message will be committed by caller", log.Data{"event": e})

	instanceLastDimension, importComplete := IsComplete(procInst, e.InstanceID)

	if instanceLastDimension {
		// set instance state to edition-confirmed and send kafka message
		if err = h.onLastDimension(ctx, e, eTag); err != nil {
			return h.setImportToFailed(ctx, err, e)
		}
		log.Info(ctx, "all dimensions in instance have been completely processed and kafka message has been sent", log.Data{"event": e})
	}
	if importComplete {
		// Import api update job to completed state
		if err := h.importApi.UpdateImportJobState(ctx, e.JobID, h.cfg.ServiceAuthToken, StateImportCompleted); err != nil {
			return fmt.Errorf("error updating import job to completed state: %w", err)
		}
		log.Info(ctx, "all instances for the import have been successfully processed and the job has been set to completed state", log.Data{"event": e})
	}

	return nil
}

// setImportToFailed updates the instance and the import states to 'failed' and returns an Error wrapping the original error and any other error during the state update calls
func (h *CategoryDimensionImport) setImportToFailed(ctx context.Context, err error, e *event.CategoryDimensionImport) error {
<<<<<<< HEAD
	// Set instance and import states to failed
	_, err1 := h.datasets.PutInstanceState(ctx, h.cfg.ServiceAuthToken, e.InstanceID, dataset.StateFailed, headers.IfMatchAnyETag)
	err2 := h.importApi.UpdateImportJobState(ctx, e.JobID, h.cfg.ServiceAuthToken, StateImportFailed)

	// wrap any error that happened during he updates
	if err1 != nil {
		err = &Error{
			err:     fmt.Errorf("error updating instance state during error handling: %w", err1),
			logData: log.Data{"event": e, "original_error": err},
		}
=======
	additionalErrs := []error{}
	if _, errUpdateInstance := h.datasets.PutInstanceState(ctx, h.cfg.ServiceAuthToken, e.InstanceID, dataset.StateFailed, headers.IfMatchAnyETag); errUpdateInstance != nil {
		additionalErrs = append(additionalErrs, errUpdateInstance)
>>>>>>> 4fa33918
	}
	if errUpdateImport := h.importApi.UpdateImportJobState(ctx, e.JobID, h.cfg.ServiceAuthToken, StateImportFailed); errUpdateImport != nil {
		additionalErrs = append(additionalErrs, errUpdateImport)
	}

	if len(additionalErrs) > 0 {
		return &Error{
			err:     err,
			logData: log.Data{"additional_errors": additionalErrs},
		}
	}

	return err
}

// IsComplete checks if the instance is complete and if all instances in import process are complete
func IsComplete(procInst []importapi.ProcessedInstances, instanceID string) (instanceLastDimension, importComplete bool) {
	importComplete = true
	instanceLastDimension = false
	for _, instCount := range procInst {
		if instCount.ProcessedCount != instCount.RequiredCount {
			importComplete = false
		} else {
			if instCount.ID == instanceID {
				instanceLastDimension = true
			}
		}
	}
	return instanceLastDimension, importComplete
}

// onLastDimension handles the case where all dimensions have been updated to the instance. The following actions will happen:
// - Set instance to edition-confirmed
// - send an InstanceComplete kafka message
func (h *CategoryDimensionImport) onLastDimension(ctx context.Context, e *event.CategoryDimensionImport, eTag string) error {
	// set instance to 'edition-confirmed' state, only if the eTag value did not change
	_, err := h.datasets.PutInstanceState(ctx, h.cfg.ServiceAuthToken, e.InstanceID, dataset.StateEditionConfirmed, eTag)
	if err != nil {
		return &Error{
			err:     fmt.Errorf("error while trying to set the instance to edition-confirmed state: %w", err),
			logData: log.Data{"event": e},
		}
	}

	// create InstanceComplete event and Marshal it
	bytes, err := schema.InstanceComplete.Marshal(&event.InstanceComplete{
		InstanceID:     e.InstanceID,
		CantabularBlob: e.CantabularBlob,
	})
	if err != nil {
		return fmt.Errorf("failed to marshal event: %w", err)
	}

	// Send bytes to kafka producer output channel
	h.producer.Channels().Output <- bytes

	return nil
}

// getRetryTime will return a time based on the attempt and initial retry time.
// It uses the algorithm 2^n where n is the attempt number (double the previous) and
// a randomization factor of between 0-5ms so that the server isn't being hit constantly
// at the same time by many clients.
func getRetryTime(attempt int, retryTime time.Duration) time.Duration {
	n := (math.Pow(2, float64(attempt)))
	rand.Seed(time.Now().Unix())
	rnd := time.Duration(rand.Intn(4)+1) * time.Millisecond
	return (time.Duration(n) * retryTime) - rnd
}

// SleepRandom sleeps for a random period of time, determined by the provided attempt and the getRetryTime func
var SleepRandom = func(attempt int) {
	time.Sleep(getRetryTime(attempt, ConflictRetryPeriod))
}<|MERGE_RESOLUTION|>--- conflicted
+++ resolved
@@ -188,25 +188,13 @@
 
 // setImportToFailed updates the instance and the import states to 'failed' and returns an Error wrapping the original error and any other error during the state update calls
 func (h *CategoryDimensionImport) setImportToFailed(ctx context.Context, err error, e *event.CategoryDimensionImport) error {
-<<<<<<< HEAD
-	// Set instance and import states to failed
-	_, err1 := h.datasets.PutInstanceState(ctx, h.cfg.ServiceAuthToken, e.InstanceID, dataset.StateFailed, headers.IfMatchAnyETag)
-	err2 := h.importApi.UpdateImportJobState(ctx, e.JobID, h.cfg.ServiceAuthToken, StateImportFailed)
-
-	// wrap any error that happened during he updates
-	if err1 != nil {
-		err = &Error{
-			err:     fmt.Errorf("error updating instance state during error handling: %w", err1),
-			logData: log.Data{"event": e, "original_error": err},
-		}
-=======
 	additionalErrs := []error{}
-	if _, errUpdateInstance := h.datasets.PutInstanceState(ctx, h.cfg.ServiceAuthToken, e.InstanceID, dataset.StateFailed, headers.IfMatchAnyETag); errUpdateInstance != nil {
-		additionalErrs = append(additionalErrs, errUpdateInstance)
->>>>>>> 4fa33918
-	}
-	if errUpdateImport := h.importApi.UpdateImportJobState(ctx, e.JobID, h.cfg.ServiceAuthToken, StateImportFailed); errUpdateImport != nil {
-		additionalErrs = append(additionalErrs, errUpdateImport)
+
+	if _, errUpdateImport := h.datasets.PutInstanceState(ctx, h.cfg.ServiceAuthToken, e.InstanceID, dataset.StateFailed, headers.IfMatchAnyETag); errUpdateImport != nil {
+		additionalErrs = append(additionalErrs, fmt.Errorf("failed to update instance: %w", errUpdateImport))
+	}
+	if errUpdateInstance := h.importApi.UpdateImportJobState(ctx, e.JobID, h.cfg.ServiceAuthToken, StateImportFailed); errUpdateInstance != nil {
+		additionalErrs = append(additionalErrs, fmt.Errorf("failed to update import job state: %w", errUpdateInstance))
 	}
 
 	if len(additionalErrs) > 0 {
